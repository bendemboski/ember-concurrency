--- conflicted
+++ resolved
@@ -215,14 +215,11 @@
 - Add browser builds and tests.
 - Add conversion functions that "de-IOC" promises and callback-based APIs (e.g. Web Workers).
 - Publish to bower.
-<<<<<<< HEAD
 - Investigate error handling in goroutines:
   + Special `yield waitFor` that either returns a value or throws an error from the result channel.
   + Exception propagation & stack capturing.
-=======
 - Explore how deep `yield`s affect composability.
 - Hands-on examples.
->>>>>>> c7a4981c
 
 ## Inspiration ##
 
